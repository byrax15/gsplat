import struct
from typing import Optional, Tuple

import math
import torch
import torch.nn.functional as F
from torch import Tensor
from typing_extensions import Literal, assert_never


def _quat_to_rotmat(quats: Tensor) -> Tensor:
    """Convert quaternion to rotation matrix."""
    quats = F.normalize(quats, p=2, dim=-1)
    w, x, y, z = torch.unbind(quats, dim=-1)
    R = torch.stack(
        [
            1 - 2 * (y**2 + z**2),
            2 * (x * y - w * z),
            2 * (x * z + w * y),
            2 * (x * y + w * z),
            1 - 2 * (x**2 + z**2),
            2 * (y * z - w * x),
            2 * (x * z - w * y),
            2 * (y * z + w * x),
            1 - 2 * (x**2 + y**2),
        ],
        dim=-1,
    )
    return R.reshape(quats.shape[:-1] + (3, 3))


def _quat_scale_to_matrix(
    quats: Tensor,  # [..., 4],
    scales: Tensor,  # [..., 3],
) -> Tensor:
    """Convert quaternion and scale to a 3x3 matrix (R * S)."""
    batch_dims = quats.shape[:-1]
    assert quats.shape == batch_dims + (4,), quats.shape
    assert scales.shape == batch_dims + (3,), scales.shape
    R = _quat_to_rotmat(quats)  # [..., 3, 3]
    M = R * scales[..., None, :]  # [..., 3, 3]
    return M


def _quat_scale_to_covar_preci(
    quats: Tensor,  # [..., 4],
    scales: Tensor,  # [..., 3],
    compute_covar: bool = True,
    compute_preci: bool = True,
    triu: bool = False,
) -> Tuple[Optional[Tensor], Optional[Tensor]]:
    """PyTorch implementation of `gsplat.cuda._wrapper.quat_scale_to_covar_preci()`."""
    batch_dims = quats.shape[:-1]
    assert quats.shape == batch_dims + (4,), quats.shape
    assert scales.shape == batch_dims + (3,), scales.shape
    R = _quat_to_rotmat(quats)  # [..., 3, 3]

    if compute_covar:
        M = R * scales[..., None, :]  # [..., 3, 3]
        covars = torch.einsum("...ij,...kj -> ...ik", M, M)  # [..., 3, 3]
        if triu:
            covars = covars.reshape(batch_dims + (9,))  # [..., 9]
            covars = (
                covars[..., [0, 1, 2, 4, 5, 8]] + covars[..., [0, 3, 6, 4, 7, 8]]
            ) / 2.0  # [..., 6]
    if compute_preci:
        P = R * (1 / scales[..., None, :])  # [..., 3, 3]
        precis = torch.einsum("...ij,...kj -> ...ik", P, P)  # [..., 3, 3]
        if triu:
            precis = precis.reshape(batch_dims + (9,))  # [..., 9]
            precis = (
                precis[..., [0, 1, 2, 4, 5, 8]] + precis[..., [0, 3, 6, 4, 7, 8]]
            ) / 2.0  # [..., 6]

    return covars if compute_covar else None, precis if compute_preci else None


def _persp_proj(
    means: Tensor,  # [..., C, N, 3]
    covars: Tensor,  # [..., C, N, 3, 3]
    Ks: Tensor,  # [..., C, 3, 3]
    width: int,
    height: int,
) -> Tuple[Tensor, Tensor]:
    """PyTorch implementation of perspective projection for 3D Gaussians.

    Args:
        means: Gaussian means in camera coordinate system. [..., C, N, 3].
        covars: Gaussian covariances in camera coordinate system. [..., C, N, 3, 3].
        Ks: Camera intrinsics. [..., C, 3, 3].
        width: Image width.
        height: Image height.

    Returns:
        A tuple:

        - **means2d**: Projected means. [..., C, N, 2].
        - **cov2d**: Projected covariances. [..., C, N, 2, 2].
    """
    batch_dims = means.shape[:-3]
    C, N = means.shape[-3:-1]
    assert means.shape == batch_dims + (C, N, 3), means.shape
    assert covars.shape == batch_dims + (C, N, 3, 3), covars.shape
    assert Ks.shape == batch_dims + (C, 3, 3), Ks.shape

    tx, ty, tz = torch.unbind(means, dim=-1)  # [..., C, N]
    tz2 = tz**2  # [..., C, N]

    fx = Ks[..., 0, 0, None]  # [..., C, 1]
    fy = Ks[..., 1, 1, None]  # [..., C, 1]
    cx = Ks[..., 0, 2, None]  # [..., C, 1]
    cy = Ks[..., 1, 2, None]  # [..., C, 1]
    tan_fovx = 0.5 * width / fx  # [..., C, 1]
    tan_fovy = 0.5 * height / fy  # [..., C, 1]

    lim_x_pos = (width - cx) / fx + 0.3 * tan_fovx
    lim_x_neg = cx / fx + 0.3 * tan_fovx
    lim_y_pos = (height - cy) / fy + 0.3 * tan_fovy
    lim_y_neg = cy / fy + 0.3 * tan_fovy
    tx = tz * torch.clamp(tx / tz, min=-lim_x_neg, max=lim_x_pos)
    ty = tz * torch.clamp(ty / tz, min=-lim_y_neg, max=lim_y_pos)

    O = torch.zeros(batch_dims + (C, N), device=means.device, dtype=means.dtype)
    J = torch.stack(
        [fx / tz, O, -fx * tx / tz2, O, fy / tz, -fy * ty / tz2], dim=-1
    ).reshape(batch_dims + (C, N, 2, 3))

    cov2d = torch.einsum("...ij,...jk,...kl->...il", J, covars, J.transpose(-1, -2))
    means2d = torch.einsum(
        "...ij,...nj->...ni", Ks[..., :2, :3], means
    )  # [..., C, N, 2]
    means2d = means2d / tz[..., None]  # [..., C, N, 2]
    return means2d, cov2d  # [..., C, N, 2], [..., C, N, 2, 2]


def _fisheye_proj(
    means: Tensor,  # [..., C, N, 3]
    covars: Tensor,  # [..., C, N, 3, 3]
    Ks: Tensor,  # [..., C, 3, 3]
    width: int,
    height: int,
) -> Tuple[Tensor, Tensor]:
    """PyTorch implementation of fisheye projection for 3D Gaussians.

    Args:
        means: Gaussian means in camera coordinate system. [..., C, N, 3].
        covars: Gaussian covariances in camera coordinate system. [..., C, N, 3, 3].
        Ks: Camera intrinsics. [..., C, 3, 3].
        width: Image width.
        height: Image height.

    Returns:
        A tuple:

        - **means2d**: Projected means. [..., C, N, 2].
        - **cov2d**: Projected covariances. [..., C, N, 2, 2].
    """
    batch_dims = means.shape[:-3]
    C, N = means.shape[-3:-1]
    assert means.shape == batch_dims + (C, N, 3), means.shape
    assert covars.shape == batch_dims + (C, N, 3, 3), covars.shape
    assert Ks.shape == batch_dims + (C, 3, 3), Ks.shape

    x, y, z = torch.unbind(means, dim=-1)  # [..., C, N]

    fx = Ks[..., 0, 0, None]  # [..., C, 1]
    fy = Ks[..., 1, 1, None]  # [..., C, 1]
    cx = Ks[..., 0, 2, None]  # [..., C, 1]
    cy = Ks[..., 1, 2, None]  # [..., C, 1]

    eps = 0.0000001
    xy_len = (x**2 + y**2) ** 0.5 + eps
    theta = torch.atan2(xy_len, z + eps)
    means2d = torch.stack(
        [
            x * fx * theta / xy_len + cx,
            y * fy * theta / xy_len + cy,
        ],
        dim=-1,
    )  # [..., C, N, 2]

    x2 = x * x + eps
    y2 = y * y
    xy = x * y
    x2y2 = x2 + y2
    x2y2z2_inv = 1.0 / (x2y2 + z * z)
    b = torch.atan2(xy_len, z) / xy_len / x2y2
    a = z * x2y2z2_inv / (x2y2)
    J = torch.stack(
        [
            fx * (x2 * a + y2 * b),
            fx * xy * (a - b),
            -fx * x * x2y2z2_inv,
            fy * xy * (a - b),
            fy * (y2 * a + x2 * b),
            -fy * y * x2y2z2_inv,
        ],
        dim=-1,
    ).reshape(batch_dims + (C, N, 2, 3))

    cov2d = torch.einsum("...ij,...jk,...kl->...il", J, covars, J.transpose(-1, -2))
    return means2d, cov2d  # [..., C, N, 2], [..., C, N, 2, 2]


def _ortho_proj(
    means: Tensor,  # [..., C, N, 3]
    covars: Tensor,  # [..., C, N, 3, 3]
    Ks: Tensor,  # [..., C, 3, 3]
    width: int,
    height: int,
) -> Tuple[Tensor, Tensor]:
    """PyTorch implementation of orthographic projection for 3D Gaussians.

    Args:
        means: Gaussian means in camera coordinate system. [..., C, N, 3].
        covars: Gaussian covariances in camera coordinate system. [..., C, N, 3, 3].
        Ks: Camera intrinsics. [..., C, 3, 3].
        width: Image width.
        height: Image height.

    Returns:
        A tuple:

        - **means2d**: Projected means. [..., C, N, 2].
        - **cov2d**: Projected covariances. [..., C, N, 2, 2].
    """
    batch_dims = means.shape[:-3]
    C, N = means.shape[-3:-1]
    assert means.shape == batch_dims + (C, N, 3), means.shape
    assert covars.shape == batch_dims + (C, N, 3, 3), covars.shape
    assert Ks.shape == batch_dims + (C, 3, 3), Ks.shape

    fx = Ks[..., 0, 0, None]  # [..., C, 1]
    fy = Ks[..., 1, 1, None]  # [..., C, 1]

    O = torch.zeros(batch_dims + (C, 1), device=means.device, dtype=means.dtype)
    J = (
        torch.stack([fx, O, O, O, fy, O], dim=-1)
        .reshape(batch_dims + (C, 1, 2, 3))
        .repeat([1] * len(batch_dims) + [1, N, 1, 1])
    )

    cov2d = torch.einsum("...ij,...jk,...kl->...il", J, covars, J.transpose(-1, -2))
    means2d = (
        means[..., :2] * Ks[..., None, [0, 1], [0, 1]] + Ks[..., None, [0, 1], [2, 2]]
    )  # [..., C, N, 2]
    return means2d, cov2d  # [..., C, N, 2], [..., C, N, 2, 2]


def _world_to_cam(
    means: Tensor,  # [..., N, 3]
    covars: Tensor,  # [..., N, 3, 3]
    viewmats: Tensor,  # [..., C, 4, 4]
) -> Tuple[Tensor, Tensor]:
    """PyTorch implementation of world to camera transformation on Gaussians.

    Args:
        means: Gaussian means in world coordinate system. [..., N, 3].
        covars: Gaussian covariances in world coordinate system. [..., N, 3, 3].
        viewmats: world to camera transformation matrices. [..., C, 4, 4].

    Returns:
        A tuple:

        - **means_c**: Gaussian means in camera coordinate system. [..., C, N, 3].
        - **covars_c**: Gaussian covariances in camera coordinate system. [..., C, N, 3, 3].
    """
    batch_dims = means.shape[:-2]
    N = means.shape[-2]
    C = viewmats.shape[-3]
    assert means.shape == batch_dims + (N, 3), means.shape
    assert covars.shape == batch_dims + (N, 3, 3), covars.shape
    assert viewmats.shape == batch_dims + (C, 4, 4), viewmats.shape

    R = viewmats[..., :3, :3]  # [..., C, 3, 3]
    t = viewmats[..., :3, 3]  # [..., C, 3]
    means_c = (
        torch.einsum("...cij,...nj->...cni", R, means) + t[..., None, :]
    )  # [..., C, N, 3]
    covars_c = torch.einsum(
        "...cij,...njk,...clk->...cnil", R, covars, R
    )  # [..., C, N, 3, 3]
    return means_c, covars_c


def _fully_fused_projection(
    means: Tensor,  # [..., N, 3]
    covars: Tensor,  # [..., N, 3, 3]
    viewmats: Tensor,  # [..., C, 4, 4]
    Ks: Tensor,  # [..., C, 3, 3]
    width: int,
    height: int,
    eps2d: float = 0.3,
    near_plane: float = 0.01,
    far_plane: float = 1e10,
    calc_compensations: bool = False,
    camera_model: Literal["pinhole", "ortho", "fisheye"] = "pinhole",
) -> Tuple[Tensor, Tensor, Tensor, Tensor, Optional[Tensor]]:
    """PyTorch implementation of `gsplat.cuda._wrapper.fully_fused_projection()`

    .. note::

        This is a minimal implementation of fully fused version, which has more
        arguments. Not all arguments are supported.
    """
    batch_dims = means.shape[:-2]
    N = means.shape[-2]
    C = viewmats.shape[-3]
    assert means.shape == batch_dims + (N, 3), means.shape
    assert covars.shape == batch_dims + (N, 3, 3), covars.shape
    assert viewmats.shape == batch_dims + (C, 4, 4), viewmats.shape
    assert Ks.shape == batch_dims + (C, 3, 3), Ks.shape

    means_c, covars_c = _world_to_cam(means, covars, viewmats)

    if camera_model == "ortho":
        means2d, covars2d = _ortho_proj(means_c, covars_c, Ks, width, height)
    elif camera_model == "fisheye":
        means2d, covars2d = _fisheye_proj(means_c, covars_c, Ks, width, height)
    elif camera_model == "pinhole":
        means2d, covars2d = _persp_proj(means_c, covars_c, Ks, width, height)
    else:
        assert_never(camera_model)

    det_orig = (
        covars2d[..., 0, 0] * covars2d[..., 1, 1]
        - covars2d[..., 0, 1] * covars2d[..., 1, 0]
    )
    covars2d = covars2d + torch.eye(2, device=means.device, dtype=means.dtype) * eps2d

    det = (
        covars2d[..., 0, 0] * covars2d[..., 1, 1]
        - covars2d[..., 0, 1] * covars2d[..., 1, 0]
    )
    det = det.clamp(min=1e-10)

    if calc_compensations:
        compensations = torch.sqrt(torch.clamp(det_orig / det, min=0.0))
    else:
        compensations = None

    conics = torch.stack(
        [
            covars2d[..., 1, 1] / det,
            -(covars2d[..., 0, 1] + covars2d[..., 1, 0]) / 2.0 / det,
            covars2d[..., 0, 0] / det,
        ],
        dim=-1,
    )  # [..., C, N, 3]

    depths = means_c[..., 2]  # [..., C, N]

<<<<<<< HEAD
    b = (covars2d[..., 0, 0] + covars2d[..., 1, 1]) / 2  # [..., C, N]
    tmp = torch.sqrt(torch.clamp(b**2 - det, min=0.01))
    v1 = b + tmp  # [..., C, N]
    r1 = 3.33 * torch.sqrt(v1)
    radius_x = torch.ceil(torch.minimum(3.33 * torch.sqrt(covars2d[..., 0, 0]), r1))
    radius_y = torch.ceil(torch.minimum(3.33 * torch.sqrt(covars2d[..., 1, 1]), r1))
=======
    radius_x = torch.ceil(3.33 * torch.sqrt(covars2d[..., 0, 0]))
    radius_y = torch.ceil(3.33 * torch.sqrt(covars2d[..., 1, 1]))
>>>>>>> 24abe714

    radius = torch.stack([radius_x, radius_y], dim=-1)  # [..., C, N, 2]

    valid = (det > 0) & (depths > near_plane) & (depths < far_plane)
    radius[~valid] = 0.0

    inside = (
        (means2d[..., 0] + radius[..., 0] > 0)
        & (means2d[..., 0] - radius[..., 0] < width)
        & (means2d[..., 1] + radius[..., 1] > 0)
        & (means2d[..., 1] - radius[..., 1] < height)
    )
    radius[~inside] = 0.0

    radii = radius.int()
    return radii, means2d, depths, conics, compensations


@torch.no_grad()
def _isect_tiles(
    means2d: Tensor,  # [..., N, 2]
    radii: Tensor,  # [..., N, 2]
    depths: Tensor,  # [..., N]
    tile_size: int,
    tile_width: int,
    tile_height: int,
    sort: bool = True,
) -> Tuple[Tensor, Tensor, Tensor]:
    """Pytorch implementation of `gsplat.cuda._wrapper.isect_tiles()`.

    .. note::

        This is a minimal implementation of the fully fused version, which has more
        arguments. Not all arguments are supported.
    """
    image_dims = means2d.shape[:-2]
    N = means2d.shape[-2]
    assert means2d.shape == image_dims + (N, 2), means2d.shape
    assert radii.shape == image_dims + (N, 2), radii.shape
    assert depths.shape == image_dims + (N,), depths.shape

    device = means2d.device
    I = math.prod(image_dims)
    means2d = means2d.reshape(I, N, 2)
    radii = radii.reshape(I, N, 2)
    depths = depths.reshape(I, N)

    # compute tiles_per_gauss
    tile_means2d = means2d / tile_size
    tile_radii = radii / tile_size
    tile_mins = torch.floor(tile_means2d - tile_radii).int()
    tile_maxs = torch.ceil(tile_means2d + tile_radii).int()
    tile_mins[..., 0] = torch.clamp(tile_mins[..., 0], 0, tile_width)
    tile_mins[..., 1] = torch.clamp(tile_mins[..., 1], 0, tile_height)
    tile_maxs[..., 0] = torch.clamp(tile_maxs[..., 0], 0, tile_width)
    tile_maxs[..., 1] = torch.clamp(tile_maxs[..., 1], 0, tile_height)
    tiles_per_gauss = (tile_maxs - tile_mins).prod(dim=-1)  # [..., C, N]
    tiles_per_gauss *= (radii > 0.0).all(dim=-1)

    n_isects = tiles_per_gauss.sum().item()
    # store in two int32 tensors instead, otherwise it will trigger out of bounds error
    # isect_ids = torch.empty(n_isects, dtype=torch.int64, device=device)
    isect_ids_lo = torch.empty(n_isects, dtype=torch.int32, device=device)
    isect_ids_hi = torch.empty(n_isects, dtype=torch.int32, device=device)
    flatten_ids = torch.empty(n_isects, dtype=torch.int32, device=device)

    cum_tiles_per_gauss = torch.cumsum(tiles_per_gauss.flatten(), dim=0)
    image_n_bits = I.bit_length()
    tile_n_bits = (tile_width * tile_height).bit_length()
    assert image_n_bits + tile_n_bits + 32 <= 64

    def binary(num):
        return "".join("{:0>8b}".format(c) for c in struct.pack("!f", num))

    def kernel(image_id, gauss_id):
        if radii[image_id, gauss_id, 0] <= 0.0 or radii[image_id, gauss_id, 1] <= 0.0:
            return
        index = image_id * N + gauss_id
        curr_idx = cum_tiles_per_gauss[index - 1] if index > 0 else 0

        # Reinterpret float bits as int32 (preserving bit pattern)
        depth_f32 = depths[image_id, gauss_id]
        depth_id = struct.unpack("i", struct.pack("f", depth_f32))[0]
        # Store in a 64-bit int, zero-extending to lower 32 bits
        depth_id = int(depth_id) & 0xFFFFFFFF  # Ensures upper 32 bits are zero

        tile_min = tile_mins[image_id, gauss_id]
        tile_max = tile_maxs[image_id, gauss_id]
        for y in range(tile_min[1], tile_max[1]):
            for x in range(tile_min[0], tile_max[0]):
                tile_id = y * tile_width + x
                # isect_ids[curr_idx] = (
                #     (image_id << (tile_n_bits + 32))
                #     | (tile_id << 32)
                #     | depth_id
                # )
                isect_ids_lo[curr_idx] = depth_id
                isect_ids_hi[curr_idx] = (image_id << tile_n_bits) | tile_id
                flatten_ids[curr_idx] = index  # flattened index
                curr_idx += 1

    for image_id in range(I):
        for gauss_id in range(N):
            kernel(image_id, gauss_id)

    isect_ids = (isect_ids_hi.to(torch.int64) << 32) | (
        isect_ids_lo.to(torch.int64) & 0xFFFFFFFF
    )

    if sort:
        isect_ids, sort_indices = torch.sort(isect_ids)
        flatten_ids = flatten_ids[sort_indices]

    tiles_per_gauss = tiles_per_gauss.reshape(image_dims + (N,)).int()
    return tiles_per_gauss, isect_ids, flatten_ids


@torch.no_grad()
def _isect_offset_encode(
    isect_ids: Tensor, I: int, tile_width: int, tile_height: int
) -> Tensor:
    """Pytorch implementation of `gsplat.cuda._wrapper.isect_offset_encode()`.

    .. note::

        This is a minimal implementation of the fully fused version, which has more
        arguments. Not all arguments are supported.
    """
    tile_n_bits = (tile_width * tile_height).bit_length()
    tile_counts = torch.zeros(
        (I, tile_height, tile_width), dtype=torch.int64, device=isect_ids.device
    )

    isect_ids_uq, counts = torch.unique_consecutive(isect_ids >> 32, return_counts=True)

    image_ids_uq = isect_ids_uq >> tile_n_bits
    tile_ids_uq = isect_ids_uq & ((1 << tile_n_bits) - 1)
    tile_ids_x_uq = tile_ids_uq % tile_width
    tile_ids_y_uq = tile_ids_uq // tile_width

    tile_counts[image_ids_uq, tile_ids_y_uq, tile_ids_x_uq] = counts

    cum_tile_counts = torch.cumsum(tile_counts.flatten(), dim=0).reshape_as(tile_counts)
    offsets = cum_tile_counts - tile_counts
    return offsets.int()


def accumulate(
    means2d: Tensor,  # [..., N, 2]
    conics: Tensor,  # [..., N, 3]
    opacities: Tensor,  # [..., N]
    colors: Tensor,  # [..., N, channels]
    gaussian_ids: Tensor,  # [M]
    pixel_ids: Tensor,  # [M]
    image_ids: Tensor,  # [M]
    image_width: int,
    image_height: int,
) -> Tuple[Tensor, Tensor]:
    """Alpah compositing of 2D Gaussians in Pure Pytorch.

    This function performs alpha compositing for Gaussians based on the pair of indices
    {gaussian_ids, pixel_ids, image_ids}, which annotates the intersection between all
    pixels and Gaussians. These intersections can be accquired from
    `gsplat.rasterize_to_indices_in_range`.

    .. note::

        This function exposes the alpha compositing process into pure Pytorch.
        So it relies on Pytorch's autograd for the backpropagation. It is much slower
        than our fully fused rasterization implementation and comsumes much more GPU memory.
        But it could serve as a playground for new ideas or debugging, as no backward
        implementation is needed.

    .. warning::

        This function requires the `nerfacc` package to be installed. Please install it
        using the following command `pip install nerfacc`.

    Args:
        means2d: Gaussian means in 2D. [..., N, 2]
        conics: Inverse of the 2D Gaussian covariance, Only upper triangle values. [..., N, 3]
        opacities: Per-view Gaussian opacities (for example, when antialiasing is
            enabled, Gaussian in each view would efficiently have different opacity). [..., N]
        colors: Per-view Gaussian colors. Supports N-D features. [..., N, channels]
        gaussian_ids: Collection of Gaussian indices to be rasterized. A flattened list of shape [M].
        pixel_ids: Collection of pixel indices (row-major) to be rasterized. A flattened list of shape [M].
        image_ids: Collection of image indices to be rasterized. A flattened list of shape [M].
        image_width: Image width.
        image_height: Image height.

    Returns:
        A tuple:

        - **renders**: Accumulated colors. [..., image_height, image_width, channels]
        - **alphas**: Accumulated opacities. [..., image_height, image_width, 1]
    """

    try:
        from nerfacc import accumulate_along_rays, render_weight_from_alpha
    except ImportError:
        raise ImportError("Please install nerfacc package: pip install nerfacc")

    image_dims = means2d.shape[:-2]
    I = math.prod(image_dims)
    N = means2d.shape[-2]
    channels = colors.shape[-1]
    assert means2d.shape == image_dims + (N, 2), means2d.shape
    assert conics.shape == image_dims + (N, 3), conics.shape
    assert opacities.shape == image_dims + (N,), opacities.shape
    assert colors.shape == image_dims + (N, channels), colors.shape

    means2d = means2d.reshape(I, N, 2)
    conics = conics.reshape(I, N, 3)
    opacities = opacities.reshape(I, N)
    colors = colors.reshape(I, N, channels)

    pixel_ids_x = pixel_ids % image_width
    pixel_ids_y = pixel_ids // image_width
    pixel_coords = torch.stack([pixel_ids_x, pixel_ids_y], dim=-1) + 0.5  # [M, 2]
    deltas = pixel_coords - means2d[image_ids, gaussian_ids]  # [M, 2]
    c = conics[image_ids, gaussian_ids]  # [M, 3]
    sigmas = (
        0.5 * (c[:, 0] * deltas[:, 0] ** 2 + c[:, 2] * deltas[:, 1] ** 2)
        + c[:, 1] * deltas[:, 0] * deltas[:, 1]
    )  # [M]
    alphas = torch.clamp_max(
        opacities[image_ids, gaussian_ids] * torch.exp(-sigmas), 0.999
    )

    indices = image_ids * image_height * image_width + pixel_ids
    total_pixels = I * image_height * image_width

    weights, trans = render_weight_from_alpha(
        alphas, ray_indices=indices, n_rays=total_pixels
    )
    renders = accumulate_along_rays(
        weights,
        colors[image_ids, gaussian_ids],
        ray_indices=indices,
        n_rays=total_pixels,
    ).reshape(image_dims + (image_height, image_width, channels))
    alphas = accumulate_along_rays(
        weights, None, ray_indices=indices, n_rays=total_pixels
    ).reshape(image_dims + (image_height, image_width, 1))

    return renders, alphas


def _rasterize_to_pixels(
    means2d: Tensor,  # [..., N, 2]
    conics: Tensor,  # [..., N, 3]
    colors: Tensor,  # [..., N, channels]
    opacities: Tensor,  # [..., N]
    image_width: int,
    image_height: int,
    tile_size: int,
    isect_offsets: Tensor,  # [..., tile_height, tile_width]
    flatten_ids: Tensor,  # [n_isects]
    backgrounds: Optional[Tensor] = None,  # [..., channels]
    batch_per_iter: int = 100,
):
    """Pytorch implementation of `gsplat.cuda._wrapper.rasterize_to_pixels()`.

    This function rasterizes 2D Gaussians to pixels in a Pytorch-friendly way. It
    iteratively accumulates the renderings within each batch of Gaussians. The
    interations are controlled by `batch_per_iter`.

    .. note::
        This is a minimal implementation of the fully fused version, which has more
        arguments. Not all arguments are supported.

    .. note::

        This function relies on Pytorch's autograd for the backpropagation. It is much slower
        than our fully fused rasterization implementation and comsumes much more GPU memory.
        But it could serve as a playground for new ideas or debugging, as no backward
        implementation is needed.

    .. warning::

        This function requires the `nerfacc` package to be installed. Please install it
        using the following command `pip install nerfacc`.
    """
    from ._wrapper import rasterize_to_indices_in_range

    image_dims = means2d.shape[:-2]
    channels = colors.shape[-1]
    N = means2d.shape[-2]
    tile_height = isect_offsets.shape[-2]
    tile_width = isect_offsets.shape[-1]

    assert means2d.shape == image_dims + (N, 2), means2d.shape
    assert conics.shape == image_dims + (N, 3), conics.shape
    assert colors.shape == image_dims + (N, channels), colors.shape
    assert opacities.shape == image_dims + (N,), opacities.shape
    assert isect_offsets.shape == image_dims + (
        tile_height,
        tile_width,
    ), isect_offsets.shape
    n_isects = len(flatten_ids)
    device = means2d.device

    render_colors = torch.zeros(
        image_dims + (image_height, image_width, channels), device=device
    )
    render_alphas = torch.zeros(
        image_dims + (image_height, image_width, 1), device=device
    )

    # Split Gaussians into batches and iteratively accumulate the renderings
    block_size = tile_size * tile_size
    isect_offsets_fl = torch.cat(
        [isect_offsets.flatten(), torch.tensor([n_isects], device=device)]
    )
    max_range = (isect_offsets_fl[1:] - isect_offsets_fl[:-1]).max().item()
    num_batches = (max_range + block_size - 1) // block_size
    for step in range(0, num_batches, batch_per_iter):
        transmittances = 1.0 - render_alphas[..., 0]

        # Find the M intersections between pixels and gaussians.
        # Each intersection corresponds to a tuple (gs_id, pixel_id, image_id)
        gs_ids, pixel_ids, image_ids = rasterize_to_indices_in_range(
            step,
            step + batch_per_iter,
            transmittances,
            means2d,
            conics,
            opacities,
            image_width,
            image_height,
            tile_size,
            isect_offsets,
            flatten_ids,
        )  # [M], [M], [M]
        if len(gs_ids) == 0:
            break

        # Accumulate the renderings within this batch of Gaussians.
        renders_step, accs_step = accumulate(
            means2d,
            conics,
            opacities,
            colors,
            gs_ids,
            pixel_ids,
            image_ids,
            image_width,
            image_height,
        )
        render_colors = render_colors + renders_step * transmittances[..., None]
        render_alphas = render_alphas + accs_step * transmittances[..., None]

    render_alphas = render_alphas
    if backgrounds is not None:
        render_colors = render_colors + backgrounds[..., None, None, :] * (
            1.0 - render_alphas
        )

    return render_colors, render_alphas


def _eval_sh_bases_fast(basis_dim: int, dirs: Tensor):
    """
    Evaluate spherical harmonics bases at unit direction for high orders
    using approach described by
    Efficient Spherical Harmonic Evaluation, Peter-Pike Sloan, JCGT 2013
    https://jcgt.org/published/0002/02/06/


    :param basis_dim: int SH basis dim. Currently, only 1-25 square numbers supported
    :param dirs: torch.Tensor (..., 3) unit directions

    :return: torch.Tensor (..., basis_dim)

    See reference C++ code in https://jcgt.org/published/0002/02/06/code.zip
    """
    result = torch.empty(
        (*dirs.shape[:-1], basis_dim), dtype=dirs.dtype, device=dirs.device
    )

    result[..., 0] = 0.2820947917738781

    if basis_dim <= 1:
        return result

    x, y, z = dirs.unbind(-1)

    fTmpA = -0.48860251190292
    result[..., 2] = -fTmpA * z
    result[..., 3] = fTmpA * x
    result[..., 1] = fTmpA * y

    if basis_dim <= 4:
        return result

    z2 = z * z
    fTmpB = -1.092548430592079 * z
    fTmpA = 0.5462742152960395
    fC1 = x * x - y * y
    fS1 = 2 * x * y
    result[..., 6] = 0.9461746957575601 * z2 - 0.3153915652525201
    result[..., 7] = fTmpB * x
    result[..., 5] = fTmpB * y
    result[..., 8] = fTmpA * fC1
    result[..., 4] = fTmpA * fS1

    if basis_dim <= 9:
        return result

    fTmpC = -2.285228997322329 * z2 + 0.4570457994644658
    fTmpB = 1.445305721320277 * z
    fTmpA = -0.5900435899266435
    fC2 = x * fC1 - y * fS1
    fS2 = x * fS1 + y * fC1
    result[..., 12] = z * (1.865881662950577 * z2 - 1.119528997770346)
    result[..., 13] = fTmpC * x
    result[..., 11] = fTmpC * y
    result[..., 14] = fTmpB * fC1
    result[..., 10] = fTmpB * fS1
    result[..., 15] = fTmpA * fC2
    result[..., 9] = fTmpA * fS2

    if basis_dim <= 16:
        return result

    fTmpD = z * (-4.683325804901025 * z2 + 2.007139630671868)
    fTmpC = 3.31161143515146 * z2 - 0.47308734787878
    fTmpB = -1.770130769779931 * z
    fTmpA = 0.6258357354491763
    fC3 = x * fC2 - y * fS2
    fS3 = x * fS2 + y * fC2
    result[..., 20] = 1.984313483298443 * z2 * (
        1.865881662950577 * z2 - 1.119528997770346
    ) + -1.006230589874905 * (0.9461746957575601 * z2 - 0.3153915652525201)
    result[..., 21] = fTmpD * x
    result[..., 19] = fTmpD * y
    result[..., 22] = fTmpC * fC1
    result[..., 18] = fTmpC * fS1
    result[..., 23] = fTmpB * fC2
    result[..., 17] = fTmpB * fS2
    result[..., 24] = fTmpA * fC3
    result[..., 16] = fTmpA * fS3
    return result


def _spherical_harmonics(
    degrees_to_use: int,
    dirs: torch.Tensor,  # [..., 3]
    coeffs: torch.Tensor,  # [..., K, 3]
):
    """Pytorch implementation of `gsplat.cuda._wrapper.spherical_harmonics()`."""
    assert (degrees_to_use + 1) ** 2 <= coeffs.shape[-2], coeffs.shape
    batch_dims = dirs.shape[:-1]
    assert dirs.shape == batch_dims + (3,), dirs.shape
    assert (
        (len(coeffs.shape) == len(batch_dims) + 2)
        and coeffs.shape[:-2] == batch_dims
        and coeffs.shape[-1] == 3
    ), coeffs.shape
    dirs = F.normalize(dirs, p=2, dim=-1)
    num_bases = (degrees_to_use + 1) ** 2
    bases = torch.zeros_like(coeffs[..., 0])
    bases[..., :num_bases] = _eval_sh_bases_fast(num_bases, dirs)
    return (bases[..., None] * coeffs).sum(dim=-2)<|MERGE_RESOLUTION|>--- conflicted
+++ resolved
@@ -350,17 +350,8 @@
 
     depths = means_c[..., 2]  # [..., C, N]
 
-<<<<<<< HEAD
-    b = (covars2d[..., 0, 0] + covars2d[..., 1, 1]) / 2  # [..., C, N]
-    tmp = torch.sqrt(torch.clamp(b**2 - det, min=0.01))
-    v1 = b + tmp  # [..., C, N]
-    r1 = 3.33 * torch.sqrt(v1)
-    radius_x = torch.ceil(torch.minimum(3.33 * torch.sqrt(covars2d[..., 0, 0]), r1))
-    radius_y = torch.ceil(torch.minimum(3.33 * torch.sqrt(covars2d[..., 1, 1]), r1))
-=======
     radius_x = torch.ceil(3.33 * torch.sqrt(covars2d[..., 0, 0]))
     radius_y = torch.ceil(3.33 * torch.sqrt(covars2d[..., 1, 1]))
->>>>>>> 24abe714
 
     radius = torch.stack([radius_x, radius_y], dim=-1)  # [..., C, N, 2]
 
