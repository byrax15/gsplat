#include <ATen/Dispatch.h>
#include <ATen/core/Tensor.h>
#include <ATen/cuda/Atomic.cuh>
#include <c10/cuda/CUDAStream.h>
#include <cooperative_groups.h>

#include "Common.h"
#include "Projection.h"
#include "Projection2DGS.cuh" // Utils for 2DGS Projection
#include "Utils.cuh"

namespace gsplat {

namespace cg = cooperative_groups;

template <typename scalar_t>
__global__ void projection_2dgs_fused_fwd_kernel(
    const uint32_t B,
    const uint32_t C,
    const uint32_t N,
    const scalar_t
        *__restrict__ means, // [B, N, 3]:  Gaussian means. (i.e. source points)
    const scalar_t
        *__restrict__ quats, // [B, N, 4]:  Quaternions (No need to be normalized):
                             // This is the rotation component (for 2D)
    const scalar_t
        *__restrict__ scales, // [B, N, 3]:  Scales. [B, N, 3] scales for x, y, z
    const scalar_t *__restrict__ viewmats, // [B, C, 4, 4]:  World-to-Camera
                                           // coordinate mat [R t] [0 1]
    const scalar_t
        *__restrict__ Ks, // [B, C, 3, 3]:  Projective transformation matrix
                          // [f_x 0  c_x]
                          // [0  f_y c_y]
                          // [0   0   1]  : f_x, f_y are focal lengths, c_x, c_y
                          // is coords for camera center on screen space
    const uint32_t image_width,  // Image width  pixels
    const uint32_t image_height, // Image height pixels
    const scalar_t
        near_plane, // Near clipping plane (for finite range used in z sorting)
    const scalar_t
        far_plane, // Far clipping plane (for finite range used in z sorting)
    const scalar_t radius_clip, // Radius clipping threshold (through away small
                                // primitives)
    // outputs
    int32_t *__restrict__ radii, // [B, C, N, 2]   The maximum radius of the projected
                                 // Gaussians in pixel unit. Int32 tensor.
    scalar_t
        *__restrict__ means2d, // [B, C, N, 2] 2D means of the projected Gaussians.
    scalar_t
        *__restrict__ depths, // [B, C, N] The z-depth of the projected Gaussians.
    scalar_t
        *__restrict__ ray_transforms, // [B, C, N, 3, 3] Transformation matrices
                                      // that transform xy-planes in pixel
                                      // spaces into splat coordinates (WH)^T in
                                      // equation (9) in paper
    scalar_t *__restrict__ normals    // [B, C, N, 3] The normals in camera spaces.
) {

    /**
     * ===============================================
     * Initialize execution and threading variables:
     * idx: global thread index
     * bid: batch id
     * cid: camera id
     * gid: gaussian id

     * THIS KERNEL LAUNCHES PER PRIMITIVE PER CAMERA i.e. C*N THREADS IN TOTAL
     * ===============================================
    */

    // parallelize over B * C * N.
    uint32_t idx =
        cg::this_grid().thread_rank(); // get the thread index from grid
    if (idx >= B * C * N) {
        return;
    }
    const uint32_t bid = idx / (C * N); // batch id
    const uint32_t cid = (idx / N) % C; // camera id
    const uint32_t gid = idx % N; // gaussian id

    /**
     * ===============================================
     * Load data and put together camera rotation / translation
     * ===============================================
     */

    // shift pointers to the current camera and gaussian
    means += bid * N * 3 + gid * 3; // find the mean of the primitive this thread is responsible for
    viewmats += bid * C * 16 + cid * 16; // step 4x4 camera matrix
    Ks += bid * C * 9 + cid * 9;        // step 3x3 intrinsic matrix

    // glm is column-major but input is row-major
    // rotation component of the camera. Explicit Transpose
    mat3 R = mat3(
        viewmats[0],
        viewmats[4],
        viewmats[8], // 1st column
        viewmats[1],
        viewmats[5],
        viewmats[9], // 2nd column
        viewmats[2],
        viewmats[6],
        viewmats[10] // 3rd column
    );
    // translation component of the camera
    vec3 t = vec3(viewmats[3], viewmats[7], viewmats[11]);

    /**
     * ===============================================
     * Build ray transformation matrix from Primitive to Camera
     * in the original paper, q_ray [xz, yz, z, 1] = WH * q_uv : [u,v,1,1]
     *
     * Thus: RS_camera = R * H(P->W)

     * Since H matrix (4x4) is defined as:
     * [v_x v_y 0_vec3  t]
     * [0   0   0       1]
     *
     * thus RS_Camera defined as R * [v_x v_y 0], which gives
     * [R⋅v_x R⋅v_y 0]
     * Thus the only non zero terms will be the first two columns of R
     *
     * This gives the "affine rotation component" from uv to camera space as
     RS_camera
     *
     * the final addition component will be mean_c, which is the center of
     primitive in camera space, as
     * q_cam = RS_camera * q_uv + mean_c
     *
     * Like with homogeneous coordinates. if we encode incoming 2d points as
     [u,v,1], we can have:
     * q_cam = [RS_camera[0,1] | mean_c] * [u,v,1]
     * ===============================================
    */

    // transform Gaussian center to camera space
    vec3 mean_c;
    posW2C(R, t, glm::make_vec3(means), mean_c);

    // return this thread for overly small primitives
    if (mean_c.z <= near_plane || mean_c.z >= far_plane) {
        radii[idx * 2] = 0;
        radii[idx * 2 + 1] = 0;
        return;
    }

    quats += bid * N * 4 + gid * 4;
    scales += bid * N * 3 + gid * 3;

    mat3 RS_camera =
        R * quat_to_rotmat(glm::make_vec4(quats)) *
        mat3(scales[0], 0.0, 0.0, 0.0, scales[1], 0.0, 0.0, 0.0, 1.0);

    mat3 WH = mat3(RS_camera[0], RS_camera[1], mean_c);

    // projective transformation matrix: Camera -> Screen
    // when write in this order, the matrix is actually K^T as glm will read it
    // in column major order [Ks[0],  0,  0] [0,   Ks[4],  0] [Ks[2], Ks[5],  1]
    mat3 world_2_pix =
        mat3(Ks[0], 0.0, Ks[2], 0.0, Ks[4], Ks[5], 0.0, 0.0, 1.0);

    // WH is defined as [R⋅v_x, R⋅v_y, mean_c]: q_uv = [u,v,-1] -> q_cam =
    // [c1,c2,c3] here is the issue, world_2_pix is actually K^T M is thus
    // (KWH)^T = (WH)^T * K^T = (WH)^T * world_2_pix thus M stores the "row
    // majored" version of KWH, or column major version of (KWH)^T
    mat3 M = glm::transpose(WH) * world_2_pix;
    /**
     * ===============================================
     * Compute AABB
     * ===============================================
     */

    // compute AABB
    const vec3 M0 = vec3(
        M[0][0], M[0][1], M[0][2]
    ); // the first column of KWH^T, thus first row of KWH
    const vec3 M1 = vec3(
        M[1][0], M[1][1], M[1][2]
    ); // the second column of KWH^T, thus second row of KWH
    const vec3 M2 = vec3(
        M[2][0], M[2][1], M[2][2]
    ); // the third column of KWH^T, thus third row of KWH

    // we know that KWH brings [u,v,-1] to ray1, ray2, ray3] = [xz, yz, z]
    // temp_point is [1,1,-1], which is a "corner" of the UV space.
    const vec3 temp_point = vec3(1.0f, 1.0f, -1.0f);

    // ==============================================
    // trivial implementation to find mean and 1 sigma radius
    // ==============================================
    // const vec3 mean_ray = glm::transpose(M) * vec3(0.0f, 0.0f, -1.0f);
    // const vec3 temp_point_ray = glm::transpose(M) * temp_point;

    // const vec2 mean2d = vec2(mean_ray.x / mean_ray.z, mean_ray.y /
    // mean_ray.z); const vec2 half_extend_p = vec2(temp_point_ray.x /
    // temp_point_ray.z, temp_point_ray.y / temp_point_ray.z) - mean2d; const
    // vec2 half_extend = vec2(half_extend_p.x * half_extend_p.x,
    // half_extend_p.y * half_extend_p.y);

    // ==============================================
    // pro implementation
    // ==============================================
    // this is purely resulted from algebraic manipulation
    // check here for details:
    // https://github.com/hbb1/diff-surfel-rasterization/issues/8#issuecomment-2138069016
    const float distance = sum(temp_point * M2 * M2);

    // ill-conditioned primitives will have distance = 0.0f, we ignore them
    if (distance == 0.0f)
        return;

    const vec3 f = (1 / distance) * temp_point;
    const vec2 mean2d = vec2(sum(f * M0 * M2), sum(f * M1 * M2));

    const vec2 temp = {sum(f * M0 * M0), sum(f * M1 * M1)};
    const vec2 half_extend = mean2d * mean2d - temp;

    // ==============================================
    const float radius_x = ceil(3.33f * sqrt(max(1e-4, half_extend.x)));
    const float radius_y = ceil(3.33f * sqrt(max(1e-4, half_extend.y)));

    if (radius_x <= radius_clip && radius_y <= radius_clip) {
        radii[idx * 2] = 0;
        radii[idx * 2 + 1] = 0;
        return;
    }

    // CULLING STEP:
    // mask out gaussians outside the image region
    if (mean2d.x + radius_x <= 0 || mean2d.x - radius_x >= image_width ||
        mean2d.y + radius_y <= 0 || mean2d.y - radius_y >= image_height) {
        radii[idx * 2] = 0;
        radii[idx * 2 + 1] = 0;
        return;
    }

    // normals dual visible
    vec3 normal = RS_camera[2];
    // flip normal if it is pointing away from the camera
    float multipler = glm::dot(-normal, mean_c) > 0 ? 1 : -1;
    normal *= multipler;

    // write to outputs
    radii[idx * 2] = (int32_t)radius_x;
    radii[idx * 2 + 1] = (int32_t)radius_y;
    means2d[idx * 2] = mean2d.x;
    means2d[idx * 2 + 1] = mean2d.y;
    depths[idx] = mean_c.z;

    // row major storing (KWH)
    ray_transforms[idx * 9] = M0.x;
    ray_transforms[idx * 9 + 1] = M0.y;
    ray_transforms[idx * 9 + 2] = M0.z;
    ray_transforms[idx * 9 + 3] = M1.x;
    ray_transforms[idx * 9 + 4] = M1.y;
    ray_transforms[idx * 9 + 5] = M1.z;
    ray_transforms[idx * 9 + 6] = M2.x;
    ray_transforms[idx * 9 + 7] = M2.y;
    ray_transforms[idx * 9 + 8] = M2.z;

    // primitive normals
    normals[idx * 3] = normal.x;
    normals[idx * 3 + 1] = normal.y;
    normals[idx * 3 + 2] = normal.z;
}

void launch_projection_2dgs_fused_fwd_kernel(
    // inputs
    const at::Tensor means,    // [..., N, 3]
    const at::Tensor quats,    // [..., N, 4]
    const at::Tensor scales,   // [..., N, 3]
    const at::Tensor viewmats, // [..., C, 4, 4]
    const at::Tensor Ks,       // [..., C, 3, 3]
    const uint32_t image_width,
    const uint32_t image_height,
    const float near_plane,
    const float far_plane,
    const float radius_clip,
    // outputs
    at::Tensor radii,          // [..., C, N, 2]
    at::Tensor means2d,        // [..., C, N, 2]
    at::Tensor depths,         // [..., C, N]
    at::Tensor ray_transforms, // [..., C, N, 3, 3]
    at::Tensor normals         // [..., C, N, 3]
) {
    uint32_t N = means.size(-2);          // number of gaussians
    uint32_t B = means.numel() / (N * 3); // number of batches
    uint32_t C = viewmats.size(-3);       // number of cameras

    int64_t n_elements = B * C * N;
    dim3 threads(256);
    dim3 grid((n_elements + threads.x - 1) / threads.x);
    int64_t shmem_size = 0; // No shared memory used in this kernel

    if (n_elements == 0) {
        // skip the kernel launch if there are no elements
        return;
    }

    projection_2dgs_fused_fwd_kernel<float>
        <<<grid, threads, shmem_size, at::cuda::getCurrentCUDAStream()>>>(
            B,
            C,
            N,
            means.data_ptr<float>(),
            quats.data_ptr<float>(),
            scales.data_ptr<float>(),
            viewmats.data_ptr<float>(),
            Ks.data_ptr<float>(),
            image_width,
            image_height,
            near_plane,
            far_plane,
            radius_clip,
            radii.data_ptr<int32_t>(),
            means2d.data_ptr<float>(),
            depths.data_ptr<float>(),
            ray_transforms.data_ptr<float>(),
            normals.data_ptr<float>()
        );
}

template <typename scalar_t>
__global__ void projection_2dgs_fused_bwd_kernel(
    // fwd inputs
    const uint32_t B,
    const uint32_t C,
    const uint32_t N,
<<<<<<< HEAD
    const scalar_t *__restrict__ means,    // [B, N, 3]
    const scalar_t *__restrict__ quats,    // [B, N, 4]
    const scalar_t *__restrict__ scales,   // [B, N, 3]
    const scalar_t *__restrict__ viewmats, // [B, C, 4, 4]
    const scalar_t *__restrict__ Ks,       // [B, C, 3, 3]
    const int32_t image_width,
    const int32_t image_height,
=======
    const scalar_t *__restrict__ means,    // [N, 3]
    const scalar_t *__restrict__ quats,    // [N, 4]
    const scalar_t *__restrict__ scales,   // [N, 3]
    const scalar_t *__restrict__ viewmats, // [C, 4, 4]
    const scalar_t *__restrict__ Ks,       // [C, 3, 3]
    const uint32_t image_width,
    const uint32_t image_height,
>>>>>>> 46348255
    // fwd outputs
    const int32_t *__restrict__ radii,           // [B, C, N, 2]
    const scalar_t *__restrict__ ray_transforms, // [B, C, N, 3, 3]
    // grad outputs
    const scalar_t *__restrict__ v_means2d, // [B, C, N, 2]
    const scalar_t *__restrict__ v_depths,  // [B, C, N]
    const scalar_t *__restrict__ v_normals, // [B, C, N, 3]
    const scalar_t *__restrict__ v_ray_transforms, // [B, C, N, 3, 3]
    // grad inputs
    scalar_t *__restrict__ v_means,          // [B, N, 3]
    scalar_t *__restrict__ v_quats,          // [B, N, 4]
    scalar_t *__restrict__ v_scales,         // [B, N, 3]
    scalar_t *__restrict__ v_viewmats        // [B, C, 4, 4]
) {
    // parallelize over C * N.
    uint32_t idx = cg::this_grid().thread_rank();
    if (idx >= B * C * N || radii[idx * 2] <= 0 || radii[idx * 2 + 1] <= 0) {
        return;
    }
    const uint32_t bid = idx / (C * N); // batch id
    const uint32_t cid = (idx / N) % C; // camera id
    const uint32_t gid = idx % N; // gaussian id

    // shift pointers to the current camera and gaussian
    means += bid * N * 3 + gid * 3;
    viewmats += bid * C * 16 + cid * 16;
    Ks += bid * C * 9 + cid * 9;

    ray_transforms += idx * 9;

    v_means2d += idx * 2;
    v_depths += idx;
    v_normals += idx * 3;
    v_ray_transforms += idx * 9;

    // transform Gaussian to camera space
    mat3 R = mat3(
        viewmats[0],
        viewmats[4],
        viewmats[8], // 1st column
        viewmats[1],
        viewmats[5],
        viewmats[9], // 2nd column
        viewmats[2],
        viewmats[6],
        viewmats[10] // 3rd column
    );
    vec3 t = vec3(viewmats[3], viewmats[7], viewmats[11]);
    vec3 mean_w = glm::make_vec3(means);
    vec3 mean_c;
    posW2C(R, t, mean_w, mean_c);

    vec4 quat = glm::make_vec4(quats + bid * N * 4 + gid * 4);
    vec2 scale = glm::make_vec2(scales + bid * N * 3 + gid * 3);

    mat3 P = mat3(Ks[0], 0.0, Ks[2], 0.0, Ks[4], Ks[5], 0.0, 0.0, 1.0);

    mat3 _v_ray_transforms = mat3(
        v_ray_transforms[0],
        v_ray_transforms[1],
        v_ray_transforms[2],
        v_ray_transforms[3],
        v_ray_transforms[4],
        v_ray_transforms[5],
        v_ray_transforms[6],
        v_ray_transforms[7],
        v_ray_transforms[8]
    );

    _v_ray_transforms[2][2] += v_depths[0];

    vec3 v_normal = glm::make_vec3(v_normals);

    vec3 v_mean(0.f);
    vec2 v_scale(0.f);
    vec4 v_quat(0.f);
    mat3 v_R(0.f);
    vec3 v_t(0.f);
    compute_ray_transforms_aabb_vjp(
        ray_transforms,
        v_means2d,
        v_normal,
        R,
        P,
        t,
        mean_w,
        mean_c,
        quat,
        scale,
        _v_ray_transforms,
        v_quat,
        v_scale,
        v_mean,
        v_R,
        v_t
    );

    // #if __CUDA_ARCH__ >= 700
    // write out results with warp-level reduction
    auto warp = cg::tiled_partition<32>(cg::this_thread_block());
    auto warp_group_g = cg::labeled_partition(warp, gid);
    if (v_means != nullptr) {
        warpSum(v_mean, warp_group_g);
        if (warp_group_g.thread_rank() == 0) {
            v_means += bid * N * 3 + gid * 3;
#pragma unroll
            for (uint32_t i = 0; i < 3; i++) {
                gpuAtomicAdd(v_means + i, v_mean[i]);
            }
        }
    }

    // Directly output gradients w.r.t. the quaternion and scale
    warpSum(v_quat, warp_group_g);
    warpSum(v_scale, warp_group_g);
    if (warp_group_g.thread_rank() == 0) {
        v_quats += bid * N * 4 + gid * 4;
        v_scales += bid * N * 3 + gid * 3;
        gpuAtomicAdd(v_quats, v_quat[0]);
        gpuAtomicAdd(v_quats + 1, v_quat[1]);
        gpuAtomicAdd(v_quats + 2, v_quat[2]);
        gpuAtomicAdd(v_quats + 3, v_quat[3]);
        gpuAtomicAdd(v_scales, v_scale[0]);
        gpuAtomicAdd(v_scales + 1, v_scale[1]);
    }

    if (v_viewmats != nullptr) {
        auto warp_group_c = cg::labeled_partition(warp, cid);
        warpSum(v_R, warp_group_c);
        warpSum(v_t, warp_group_c);
        if (warp_group_c.thread_rank() == 0) {
            v_viewmats += bid * C * 16 + cid * 16;
#pragma unroll
            for (uint32_t i = 0; i < 3; i++) {
#pragma unroll
                for (uint32_t j = 0; j < 3; j++) {
                    gpuAtomicAdd(v_viewmats + i * 4 + j, v_R[j][i]);
                }
                gpuAtomicAdd(v_viewmats + i * 4 + 3, v_t[i]);
            }
        }
    }
}

void launch_projection_2dgs_fused_bwd_kernel(
    // fwd inputs
    const at::Tensor means,    // [..., N, 3]
    const at::Tensor quats,    // [..., N, 4]
    const at::Tensor scales,   // [..., N, 3]
    const at::Tensor viewmats, // [..., C, 4, 4]
    const at::Tensor Ks,       // [..., C, 3, 3]
    const uint32_t image_width,
    const uint32_t image_height,
    // fwd outputs
    const at::Tensor radii,          // [..., C, N, 2]
    const at::Tensor ray_transforms, // [..., C, N, 3, 3]
    // grad outputs
    const at::Tensor v_means2d,        // [..., C, N, 2]
    const at::Tensor v_depths,         // [..., C, N]
    const at::Tensor v_normals,        // [..., C, N, 3]
    const at::Tensor v_ray_transforms, // [..., C, N, 3, 3]
    const bool viewmats_requires_grad,
    // outputs
    at::Tensor v_means,   // [..., N, 3]
    at::Tensor v_quats,   // [..., N, 4]
    at::Tensor v_scales,  // [..., N, 3]
    at::Tensor v_viewmats // [..., C, 4, 4]
) {
    uint32_t N = means.size(-2);          // number of gaussians
    uint32_t B = means.numel() / (N * 3); // number of batches
    uint32_t C = viewmats.size(-3);       // number of cameras

    int64_t n_elements = B * C * N;
    dim3 threads(256);
    dim3 grid((n_elements + threads.x - 1) / threads.x);
    int64_t shmem_size = 0; // No shared memory used in this kernel

    if (n_elements == 0) {
        // skip the kernel launch if there are no elements
        return;
    }

    projection_2dgs_fused_bwd_kernel<float>
        <<<grid, threads, shmem_size, at::cuda::getCurrentCUDAStream()>>>(
            B,
            C,
            N,
            means.data_ptr<float>(),
            quats.data_ptr<float>(),
            scales.data_ptr<float>(),
            viewmats.data_ptr<float>(),
            Ks.data_ptr<float>(),
            image_width,
            image_height,
            radii.data_ptr<int32_t>(),
            ray_transforms.data_ptr<float>(),
            v_means2d.data_ptr<float>(),
            v_depths.data_ptr<float>(),
            v_normals.data_ptr<float>(),
            v_ray_transforms.data_ptr<float>(),
            v_means.data_ptr<float>(),
            v_quats.data_ptr<float>(),
            v_scales.data_ptr<float>(),
            viewmats_requires_grad ? v_viewmats.data_ptr<float>() : nullptr
        );
}

} // namespace gsplat<|MERGE_RESOLUTION|>--- conflicted
+++ resolved
@@ -326,23 +326,13 @@
     const uint32_t B,
     const uint32_t C,
     const uint32_t N,
-<<<<<<< HEAD
     const scalar_t *__restrict__ means,    // [B, N, 3]
     const scalar_t *__restrict__ quats,    // [B, N, 4]
     const scalar_t *__restrict__ scales,   // [B, N, 3]
     const scalar_t *__restrict__ viewmats, // [B, C, 4, 4]
     const scalar_t *__restrict__ Ks,       // [B, C, 3, 3]
-    const int32_t image_width,
-    const int32_t image_height,
-=======
-    const scalar_t *__restrict__ means,    // [N, 3]
-    const scalar_t *__restrict__ quats,    // [N, 4]
-    const scalar_t *__restrict__ scales,   // [N, 3]
-    const scalar_t *__restrict__ viewmats, // [C, 4, 4]
-    const scalar_t *__restrict__ Ks,       // [C, 3, 3]
     const uint32_t image_width,
     const uint32_t image_height,
->>>>>>> 46348255
     // fwd outputs
     const int32_t *__restrict__ radii,           // [B, C, N, 2]
     const scalar_t *__restrict__ ray_transforms, // [B, C, N, 3, 3]
