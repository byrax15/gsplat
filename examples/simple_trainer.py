--- conflicted
+++ resolved
@@ -105,11 +105,7 @@
             torch.cuda.synchronize()
             times[0] += time.time() - start
             start = time.time()
-<<<<<<< HEAD
-            out_img, _ = RasterizeGaussians.apply(
-=======
             out_img = rasterize_gaussians(
->>>>>>> e8696bd7
                 xys,
                 depths,
                 radii,
